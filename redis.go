package redis // import "gopkg.in/redis.v2"

import (
	"log"
	"net"
	"time"
)

type baseClient struct {
	connPool pool
	opt      *options
}

func (c *baseClient) conn() (*conn, error) {
	return c.connPool.Get()
}

func (c *baseClient) putConn(cn *conn, ei error) {
	var err error
	if cn.rd.Buffered() > 0 {
		err = c.connPool.Remove(cn)
	} else if ei == nil {
		err = c.connPool.Put(cn)
	} else if _, ok := ei.(redisError); ok {
		err = c.connPool.Put(cn)
	} else {
		err = c.connPool.Remove(cn)
	}
	if err != nil {
		log.Printf("redis: putConn failed: %s", err)
	}
}

func (c *baseClient) process(cmd Cmder) {
	cn, err := c.conn()
	if err != nil {
		cmd.setErr(err)
		return
	}

	if timeout := cmd.writeTimeout(); timeout != nil {
		cn.writeTimeout = *timeout
	} else {
		cn.writeTimeout = c.opt.WriteTimeout
	}

	if timeout := cmd.readTimeout(); timeout != nil {
		cn.readTimeout = *timeout
	} else {
		cn.readTimeout = c.opt.ReadTimeout
	}

	if err := cn.writeCmds(cmd); err != nil {
		c.putConn(cn, err)
		cmd.setErr(err)
		return
	}

	err = cmd.parseReply(cn.rd)
	c.putConn(cn, err)
}

// Close closes the client, releasing any open resources.
func (c *baseClient) Close() error {
	return c.connPool.Close()
}

//------------------------------------------------------------------------------

type Options struct {
	// The network type, either "tcp" or "unix".
	// Default: "tcp"
	Network string
	// The network address.
	Addr string

	// Dialer creates new network connection and has priority over
	// Network and Addr options.
	Dialer func() (net.Conn, error)

	// An optional password. Must match the password specified in the
	// `requirepass` server configuration option.
	Password string
	// Select a database.
	// Default: 0
	DB int64

	// Sets the deadline for establishing new connections. If reached,
	// deal attepts will fail with a timeout.
	DialTimeout time.Duration
	// Sets the deadline for socket reads. If reached, commands will
	// fail with a timeout instead of blocking.
	ReadTimeout time.Duration
	// Sets the deadline for socket writes. If reached, commands will
	// fail with a timeout instead of blocking.
	WriteTimeout time.Duration

	// The maximum number of socket connections.
	// Default: 10
	PoolSize int
	// PoolTimeout specifies amount of time client waits for a free
	// connection in the pool. Default timeout is 1s.
	PoolTimeout time.Duration
	// Evict connections from the pool after they have been idle for longer
	// than specified in this option.
	// Default: 0 = no eviction
	IdleTimeout time.Duration
}

func (opt *Options) getDialer() func() (net.Conn, error) {
	if opt.Dialer == nil {
		return func() (net.Conn, error) {
			return net.DialTimeout(opt.getNetwork(), opt.Addr, opt.getDialTimeout())
		}
	}
	return opt.Dialer
}

func (opt *Options) getNetwork() string {
	if opt.Network == "" {
		return "tcp"
	}
	return opt.Network
}

func (opt *Options) getPoolSize() int {
	if opt.PoolSize == 0 {
		return 10
	}
	return opt.PoolSize
}

func (opt *Options) getDialTimeout() time.Duration {
	if opt.DialTimeout == 0 {
		return 5 * time.Second
	}
	return opt.DialTimeout
}

func (opt *Options) getPoolTimeout() time.Duration {
	if opt.PoolTimeout == 0 {
		return 1 * time.Second
	}
	return opt.PoolTimeout
}

func (opt *Options) options() *options {
	return &options{
		Dialer:      opt.getDialer(),
		PoolSize:    opt.getPoolSize(),
		PoolTimeout: opt.getPoolTimeout(),
		IdleTimeout: opt.IdleTimeout,

		DB:       opt.DB,
		Password: opt.Password,

		DialTimeout:  opt.getDialTimeout(),
		ReadTimeout:  opt.ReadTimeout,
		WriteTimeout: opt.WriteTimeout,
	}
}

type options struct {
	Dialer      func() (net.Conn, error)
	PoolSize    int
	PoolTimeout time.Duration
	IdleTimeout time.Duration

	Password string
	DB       int64

	DialTimeout  time.Duration
	ReadTimeout  time.Duration
	WriteTimeout time.Duration
}

func (opt *options) connPoolOptions() *connPoolOptions {
	return &connPoolOptions{
		Dialer:      newConnDialer(opt),
		PoolSize:    opt.PoolSize,
		PoolTimeout: opt.PoolTimeout,
		IdleTimeout: opt.IdleTimeout,
	}
}

//------------------------------------------------------------------------------

type Client struct {
	*baseClient
	commandable
}

func newClient(opt *options, pool pool) *Client {
	base := &baseClient{opt: opt, connPool: pool}
	return &Client{
		baseClient:  base,
		commandable: commandable{process: base.process},
	}
}

func NewClient(clOpt *Options) *Client {
	opt := clOpt.options()
<<<<<<< HEAD
	dialer := clOpt.Dialer
	if dialer == nil {
		dialer = func() (net.Conn, error) {
			return net.DialTimeout(clOpt.getNetwork(), clOpt.Addr, opt.DialTimeout)
		}
	}
	return newClient(opt, newConnPool(newConnFunc(dialer), opt))
=======
	pool := newConnPool(opt.connPoolOptions())
	return newClient(opt, pool)
}

// Deprecated. Use NewClient instead.
func NewTCPClient(opt *Options) *Client {
	opt.Network = "tcp"
	return NewClient(opt)
}

// Deprecated. Use NewClient instead.
func NewUnixClient(opt *Options) *Client {
	opt.Network = "unix"
	return NewClient(opt)
>>>>>>> f3f44aef
}<|MERGE_RESOLUTION|>--- conflicted
+++ resolved
@@ -200,28 +200,6 @@
 
 func NewClient(clOpt *Options) *Client {
 	opt := clOpt.options()
-<<<<<<< HEAD
-	dialer := clOpt.Dialer
-	if dialer == nil {
-		dialer = func() (net.Conn, error) {
-			return net.DialTimeout(clOpt.getNetwork(), clOpt.Addr, opt.DialTimeout)
-		}
-	}
-	return newClient(opt, newConnPool(newConnFunc(dialer), opt))
-=======
 	pool := newConnPool(opt.connPoolOptions())
 	return newClient(opt, pool)
-}
-
-// Deprecated. Use NewClient instead.
-func NewTCPClient(opt *Options) *Client {
-	opt.Network = "tcp"
-	return NewClient(opt)
-}
-
-// Deprecated. Use NewClient instead.
-func NewUnixClient(opt *Options) *Client {
-	opt.Network = "unix"
-	return NewClient(opt)
->>>>>>> f3f44aef
 }